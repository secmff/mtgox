require 'helper'

describe MtGox::Client do
  before do
    @client = MtGox::Client.new
    MtGox.configure do |config|
      config.key = "key"
      config.secret = "secret"
    end
  end

  describe '#address' do
    before do
      stub_post('/api/1/generic/bitcoin/address').
        to_return(status: 200, body: fixture('address.json'))
    end

    it "should fetch a deposit address" do
      address = @client.address
      a_post('/api/1/generic/bitcoin/address').
        should have_been_made
      address.should == '17A1vbzQ39o8cGNnpqx8UvXNrhqwAEP8wY'
    end
  end

  describe '#ticker' do
    before do
      stub_get('/api/1/BTCUSD/ticker').
        to_return(status: 200, body: fixture('ticker.json'))
    end

    it "should fetch the ticker" do
      ticker = @client.ticker
      a_get('/api/1/BTCUSD/ticker').
        should have_been_made
      ticker.buy.should  == 5.53587
      ticker.sell.should == 5.56031
      ticker.high.should == 5.70653
      ticker.low.should == 5.4145
      ticker.price.should == 5.5594
      ticker.volume.should  == 55829.58960346
      ticker.vwap.should == 5.61048
      ticker.avg.should == 5.56112
    end
  end

  describe 'depth methods' do
    before :each do
      stub_get('/api/1/BTCUSD/depth/fetch').
        to_return(status: 200, body: fixture('depth.json'))
    end

    describe '#asks' do
      it "should fetch open asks" do
        asks = @client.asks
        a_get('/api/1/BTCUSD/depth/fetch').
          should have_been_made
        asks.first.price.should == 114
        asks.first.eprice.should == 114.74584801207851
        asks.first.amount.should == 0.43936758
      end

      it "should be sorted in price-ascending order" do
        asks = @client.asks
        asks.sort_by{|ask| ask.price}.should == asks
      end

    end

    describe "#bids" do
      it "should fetch open bids" do
        bids = @client.bids
        a_get('/api/1/BTCUSD/depth/fetch').
          should have_been_made
        bids.first.price.should == 113.0
        bids.first.eprice.should == 112.2655
        bids.first.amount.should == 124.69802063
      end

      it "should be sorted in price-descending order" do
        bids = @client.bids
        bids.sort_by{|bid| bid.price}.reverse.should == bids
      end
    end

    describe "#offers" do
      it "should fetch both bids and asks, with only one call" do
        offers = @client.offers
        a_get('/api/1/BTCUSD/depth/fetch').
          should have_been_made.once
        offers[:asks].first.price.should == 114
        offers[:asks].first.eprice.should == 114.74584801207851
        offers[:asks].first.amount.should == 0.43936758
        offers[:bids].first.price.should == 113.0
        offers[:bids].first.eprice.should == 112.2655
        offers[:bids].first.amount.should == 124.69802063
      end
    end

    describe '#min_ask' do
      it "should fetch the lowest priced ask" do
        min_ask = @client.min_ask
        a_get('/api/1/BTCUSD/depth/fetch').
          should have_been_made.once
        min_ask.price.should == 114
        min_ask.eprice.should == 114.74584801207851
        min_ask.amount.should == 0.43936758
      end
    end

    describe '#max_bid' do
      it "should fetch the highest priced bid" do
        max_bid = @client.max_bid
        a_get('/api/1/BTCUSD/depth/fetch').
          should have_been_made.once
        max_bid.price.should == 113
        max_bid.eprice.should == 112.2655
        max_bid.amount.should == 124.69802063
      end
    end

  end

  describe '#trades' do
    before do
      stub_get('/api/1/BTCUSD/trades/fetch').
        to_return(status: 200, body: fixture('trades.json'))
    end

    it "should fetch trades" do
      trades = @client.trades
      a_get('/api/1/BTCUSD/trades/fetch').
        should have_been_made
      trades.last.date.should == Time.utc(2013, 4, 12, 15, 20, 3)
      trades.last.price.should == 73.19258
      trades.last.amount.should == 0.94043572
      trades.last.id.should == 1365780003374123
    end
  end

  describe '#balance' do
    before do
<<<<<<< HEAD
      stub_post('/api/1/generic/info').
=======
      stub_post('/api/1/generic/private/info').
>>>>>>> 069defbb
        with(body: test_body, headers: test_headers).
        to_return(status: 200, body: fixture('info.json'))
    end

    it "should fetch balance" do
      balance = @client.balance
<<<<<<< HEAD
      a_post("/api/1/generic/info").
=======
      a_post("/api/1/generic/private/info").
>>>>>>> 069defbb
        with(body: test_body, headers: test_headers).
        should have_been_made
      balance.first.currency.should == "BTC"
      balance.first.amount.should == 42.0
      balance.last.currency.should == "EUR"
      balance.last.amount.should == 23.0
    end
  end

  describe "order methods" do
    before :each do
      stub_post('/api/1/generic/private/orders').
        with(body: test_body, headers: test_headers).
        to_return(status: 200, body: fixture('orders.json'))
    end

    describe "#buys" do
      it "should fetch orders" do
        buys = @client.buys
        a_post("/api/1/generic/private/orders").
          with(body: test_body, headers: test_headers).
          should have_been_made
        buys.last.price.should == 7
        buys.last.date.should == Time.utc(2011, 6, 27, 18, 20, 38)
      end
    end

    describe "#sells" do
      it "should fetch sells" do
        sells = @client.sells
        a_post("/api/1/generic/private/orders").
          with(body: test_body, headers: test_headers).
          should have_been_made
        sells.last.price.should == 99.0
        sells.last.date.should == Time.utc(2011, 6, 27, 18, 20, 20)
      end
    end

    describe "#orders" do
      it "should fetch both buys and sells, with only one call" do
        orders = @client.orders
        a_post("/api/1/generic/private/orders").
          with(body: test_body, headers: test_headers).
          should have_been_made
        orders[:buys].last.price.should == 7.0
        orders[:buys].last.date.should == Time.utc(2011, 6, 27, 18, 20, 38)
        orders[:sells].last.price.should == 99.0
        orders[:sells].last.date.should == Time.utc(2011, 6, 27, 18, 20, 20)
      end
    end
  end

  describe "#buy!" do
    before do
      body = test_body({"type" => "bid", "amount_int" => "88000000", "price_int" => "89000"})
      stub_post('/api/1/BTCUSD/private/order/add').
        with(body: body, headers: test_headers(body)).
        to_return(status: 200, body: fixture('buy.json'))
    end

    it "should place a bid" do
      buy = @client.buy!(0.88, 0.89)
      body = test_body({"type" => "bid", "amount_int" => "88000000", "price_int" => "89000"})
      a_post("/api/1/BTCUSD/private/order/add").
        with(body: body, headers: test_headers(body)).
        should have_been_made
      buy.should == "490a214f-9a30-449f-acb8-780f9046502f"
    end
  end

  describe "#sell!" do
    before do
      body = test_body({"type" => "ask", "amount_int" => "88000000", "price_int" => "8900000"})
      stub_post('/api/1/BTCUSD/private/order/add').
        with(body: body, headers: test_headers(body)).
        to_return(status: 200, body: fixture('sell.json'))
    end

    it "should place an ask" do
      body = test_body({"type" => "ask", "amount_int" => "88000000", "price_int" => "8900000"})
      sell = @client.sell!(0.88, 89.0)
      a_post("/api/1/BTCUSD/private/order/add").
        with(body: body, headers: test_headers(body)).
        should have_been_made
      sell.should == "a20329fe-c0d5-4378-b204-79a7800d41e7"
    end
  end

  describe "#cancel" do
    before do
      cancel_body = test_body({"oid" => "bddd042c-e837-4a88-a92e-3b7c05e483df", "type" => "2"})
      stub_post('/api/0/getOrders.php').
        with(body: test_body, headers: test_headers).
        to_return(status: 200, body: fixture('orders.json'))
      stub_post('/api/0/cancelOrder.php').
        with(body: cancel_body, headers: test_headers(cancel_body)).
        to_return(status: 200, body: fixture('cancel.json'))
    end

    context "with a valid oid passed" do
      it "should cancel an order" do
        cancel = @client.cancel("bddd042c-e837-4a88-a92e-3b7c05e483df")
        cancel_body = test_body({"oid" => "bddd042c-e837-4a88-a92e-3b7c05e483df", "type" => "2"})
        a_post("/api/0/getOrders.php").
          with(body: test_body, headers: test_headers).
          should have_been_made.once
        a_post('/api/0/cancelOrder.php').
          with(body: cancel_body, headers: test_headers(cancel_body)).
          should have_been_made
        cancel[:buys].last.price.should == 7.0
        cancel[:buys].last.date.should == Time.utc(2011, 6, 27, 18, 20, 38)
        cancel[:sells].last.price.should == 99.0
        cancel[:sells].last.date.should == Time.utc(2011, 6, 27, 18, 20, 20)
      end
    end

    context "with an invalid oid passed" do
      it "should raise an error" do
        lambda do
          @client.cancel(1234567890)
        end.should raise_error(Faraday::Error::ResourceNotFound)
      end
    end

    context "with an order passed" do
      it "should cancel an order" do
        cancel = @client.cancel({'oid' => "bddd042c-e837-4a88-a92e-3b7c05e483df", 'type' => 2})
        body = test_body({"oid" => "bddd042c-e837-4a88-a92e-3b7c05e483df", "type" => "2"})
        a_post('/api/0/cancelOrder.php').
          with(body: body, headers: test_headers(body)).
          should have_been_made
        cancel[:buys].last.price.should == 7.0
        cancel[:buys].last.date.should == Time.utc(2011, 6, 27, 18, 20, 38)
        cancel[:sells].last.price.should == 99.0
        cancel[:sells].last.date.should == Time.utc(2011, 6, 27, 18, 20, 20)
      end
    end
  end

  describe "#withdraw!" do
    before do
      body = test_body({"amount_int" => "100000000", "address" => "1KxSo9bGBfPVFEtWNLpnUK1bfLNNT4q31L"})
      stub_post('/api/1/generic/bitcoin/send_simple').
        with(body: body, headers: test_headers(body)).
        to_return(status: 200, body: fixture('withdraw.json'))
    end

    it "should withdraw funds" do
      withdraw = @client.withdraw!(1.0, "1KxSo9bGBfPVFEtWNLpnUK1bfLNNT4q31L")
      body = test_body({"amount_int" => "100000000", "address" => "1KxSo9bGBfPVFEtWNLpnUK1bfLNNT4q31L"})
      a_post("/api/1/generic/bitcoin/send_simple").
        with(body: body, headers: test_headers(body)).
        should have_been_made
      withdraw.should == "311295deadbeef390a13c038e2b8ba77feebdaed2c1a59e6e0bdf001656e1314"
<<<<<<< HEAD
    end

    it "pays attention to too big withdrawals" do
      lambda { @client.withdraw!(10000, "1KxSo9bGBfPVFEtWNLpnUK1bfLNNT4q31L") }.
        should raise_error(MtGox::FilthyRichError)
=======
>>>>>>> 069defbb
    end
  end
end<|MERGE_RESOLUTION|>--- conflicted
+++ resolved
@@ -140,22 +140,14 @@
 
   describe '#balance' do
     before do
-<<<<<<< HEAD
       stub_post('/api/1/generic/info').
-=======
-      stub_post('/api/1/generic/private/info').
->>>>>>> 069defbb
         with(body: test_body, headers: test_headers).
         to_return(status: 200, body: fixture('info.json'))
     end
 
     it "should fetch balance" do
       balance = @client.balance
-<<<<<<< HEAD
       a_post("/api/1/generic/info").
-=======
-      a_post("/api/1/generic/private/info").
->>>>>>> 069defbb
         with(body: test_body, headers: test_headers).
         should have_been_made
       balance.first.currency.should == "BTC"
@@ -167,7 +159,7 @@
 
   describe "order methods" do
     before :each do
-      stub_post('/api/1/generic/private/orders').
+      stub_post('/api/1/generic/orders').
         with(body: test_body, headers: test_headers).
         to_return(status: 200, body: fixture('orders.json'))
     end
@@ -175,7 +167,7 @@
     describe "#buys" do
       it "should fetch orders" do
         buys = @client.buys
-        a_post("/api/1/generic/private/orders").
+        a_post("/api/1/generic/orders").
           with(body: test_body, headers: test_headers).
           should have_been_made
         buys.last.price.should == 7
@@ -186,7 +178,7 @@
     describe "#sells" do
       it "should fetch sells" do
         sells = @client.sells
-        a_post("/api/1/generic/private/orders").
+        a_post("/api/1/generic/orders").
           with(body: test_body, headers: test_headers).
           should have_been_made
         sells.last.price.should == 99.0
@@ -197,7 +189,7 @@
     describe "#orders" do
       it "should fetch both buys and sells, with only one call" do
         orders = @client.orders
-        a_post("/api/1/generic/private/orders").
+        a_post("/api/1/generic/orders").
           with(body: test_body, headers: test_headers).
           should have_been_made
         orders[:buys].last.price.should == 7.0
@@ -211,7 +203,7 @@
   describe "#buy!" do
     before do
       body = test_body({"type" => "bid", "amount_int" => "88000000", "price_int" => "89000"})
-      stub_post('/api/1/BTCUSD/private/order/add').
+      stub_post('/api/1/BTCUSD/order/add').
         with(body: body, headers: test_headers(body)).
         to_return(status: 200, body: fixture('buy.json'))
     end
@@ -219,7 +211,7 @@
     it "should place a bid" do
       buy = @client.buy!(0.88, 0.89)
       body = test_body({"type" => "bid", "amount_int" => "88000000", "price_int" => "89000"})
-      a_post("/api/1/BTCUSD/private/order/add").
+      a_post("/api/1/BTCUSD/order/add").
         with(body: body, headers: test_headers(body)).
         should have_been_made
       buy.should == "490a214f-9a30-449f-acb8-780f9046502f"
@@ -229,7 +221,7 @@
   describe "#sell!" do
     before do
       body = test_body({"type" => "ask", "amount_int" => "88000000", "price_int" => "8900000"})
-      stub_post('/api/1/BTCUSD/private/order/add').
+      stub_post('/api/1/BTCUSD/order/add').
         with(body: body, headers: test_headers(body)).
         to_return(status: 200, body: fixture('sell.json'))
     end
@@ -237,7 +229,7 @@
     it "should place an ask" do
       body = test_body({"type" => "ask", "amount_int" => "88000000", "price_int" => "8900000"})
       sell = @client.sell!(0.88, 89.0)
-      a_post("/api/1/BTCUSD/private/order/add").
+      a_post("/api/1/BTCUSD/order/add").
         with(body: body, headers: test_headers(body)).
         should have_been_made
       sell.should == "a20329fe-c0d5-4378-b204-79a7800d41e7"
@@ -310,14 +302,11 @@
         with(body: body, headers: test_headers(body)).
         should have_been_made
       withdraw.should == "311295deadbeef390a13c038e2b8ba77feebdaed2c1a59e6e0bdf001656e1314"
-<<<<<<< HEAD
     end
 
     it "pays attention to too big withdrawals" do
       lambda { @client.withdraw!(10000, "1KxSo9bGBfPVFEtWNLpnUK1bfLNNT4q31L") }.
         should raise_error(MtGox::FilthyRichError)
-=======
->>>>>>> 069defbb
     end
   end
 end